<?xml version='1.0' encoding='UTF-8'?>
  <!--
 * Licensed to the Apache Software Foundation (ASF) under one
 * or more contributor license agreements.  See the NOTICE file
 * distributed with this work for additional information
 * regarding copyright ownership.  The ASF licenses this file
 * to you under the Apache License, Version 2.0 (the
 * "License"); you may not use this file except in compliance
 * with the License.  You may obtain a copy of the License at
 *
 * http://www.apache.org/licenses/LICENSE-2.0
 *
 * Unless required by applicable law or agreed to in writing,
 * software distributed under the License is distributed on an
 * "AS IS" BASIS, WITHOUT WARRANTIES OR CONDITIONS OF ANY
 * KIND, either express or implied.  See the License for the
 * specific language governing permissions and limitations
 * under the License.
 *
-->
<project xmlns="http://maven.apache.org/POM/4.0.0" xmlns:xsi="http://www.w3.org/2001/XMLSchema-instance" xsi:schemaLocation="http://maven.apache.org/POM/4.0.0 http://maven.apache.org/xsd/maven-4.0.0.xsd">
  <modelVersion>4.0.0</modelVersion>

  <parent>
    <groupId>org.apache.maven.shared</groupId>
    <artifactId>maven-shared-components</artifactId>
    <version>37</version>
    <relativePath />
  </parent>

  <artifactId>maven-dependency-analyzer</artifactId>
  <packaging>jar</packaging>
  <version>1.13.1-SNAPSHOT</version>

  <name>Apache Maven Dependency Analyzer</name>
  <description>
    Analyzes the dependencies of a project for undeclared or unused artifacts.
  </description>

  <scm>
    <connection>scm:git:https://gitbox.apache.org/repos/asf/maven-dependency-analyzer.git</connection>
    <developerConnection>scm:git:https://gitbox.apache.org/repos/asf/maven-dependency-analyzer.git</developerConnection>
    <url>https://github.com/apache/maven-dependency-analyzer/tree/${project.scm.tag}</url>
    <tag>HEAD</tag>
  </scm>
  <issueManagement>
    <system>jira</system>
    <url>https://issues.apache.org/jira/issues/?jql=project%20%3D%20MSHARED%20AND%20component%20%3D%20maven-dependency-analyzer</url>
  </issueManagement>
  <ciManagement>
    <system>Jenkins</system>
    <url>https://ci-maven.apache.org/job/Maven/job/maven-box/job/maven-dependency-analyzer/</url>
  </ciManagement>
  <distributionManagement>
    <site>
      <id>apache.website</id>
      <url>scm:svn:https://svn.apache.org/repos/asf/maven/website/components/${maven.site.path}</url>
    </site>
  </distributionManagement>

  <properties>
    <mavenVersion>3.2.5</mavenVersion>
    <javaVersion>8</javaVersion>
    <project.build.outputTimestamp>2022-08-20T15:25:47Z</project.build.outputTimestamp>
  </properties>

  <dependencies>

    <dependency>
      <groupId>org.apache.maven</groupId>
      <artifactId>maven-core</artifactId>
      <version>${mavenVersion}</version>
    </dependency>
    <dependency>
      <groupId>org.apache.maven</groupId>
      <artifactId>maven-artifact</artifactId>
      <version>${mavenVersion}</version>
    </dependency>

    <dependency>
      <groupId>javax.inject</groupId>
      <artifactId>javax.inject</artifactId>
      <version>1</version>
    </dependency>

    <dependency>
<<<<<<< HEAD
=======
      <groupId>org.codehaus.plexus</groupId>
      <artifactId>plexus-utils</artifactId>
      <version>3.5.1</version>
    </dependency>

    <dependency>
>>>>>>> 57fbc66e
      <groupId>org.ow2.asm</groupId>
      <artifactId>asm</artifactId>
      <version>9.3</version>
    </dependency>
    
    <dependency>
      <groupId>commons-io</groupId>
      <artifactId>commons-io</artifactId>
      <version>2.11.0</version>
    </dependency>


    <!-- testing support -->
    <dependency>
      <groupId>junit</groupId>
      <artifactId>junit</artifactId>
      <version>4.13.2</version>
      <scope>test</scope>
    </dependency>
    <dependency>
      <groupId>org.assertj</groupId>
      <artifactId>assertj-core</artifactId>
      <version>3.24.2</version>
      <scope>test</scope>
    </dependency>
  </dependencies>

  <build>
    <plugins>
      <plugin>
        <groupId>org.eclipse.sisu</groupId>
        <artifactId>sisu-maven-plugin</artifactId>
      </plugin>
    </plugins>
  </build>

  <profiles>
    <profile>
      <id>run-its</id>
      <build>
        <plugins>
          <plugin>
            <groupId>org.apache.maven.plugins</groupId>
            <artifactId>maven-invoker-plugin</artifactId>
            <executions>
              <execution>
                <goals>
                  <goal>install</goal>
                  <goal>integration-test</goal>
                  <goal>verify</goal>
                </goals>
              </execution>
            </executions>
            <configuration>
              <cloneProjectsTo>${project.build.directory}/it</cloneProjectsTo>
              <localRepositoryPath>target/local-repo</localRepositoryPath>
              <settingsFile>src/it/settings.xml</settingsFile>
              <postBuildHookScript>verify</postBuildHookScript>
              <goals>
                <goal>verify</goal>
              </goals>
              <properties>
                <maven.compiler.source>${java.specification.version}</maven.compiler.source>
                <maven.compiler.target>${java.specification.version}</maven.compiler.target>
                <project.build.sourceEncoding>UTF-8</project.build.sourceEncoding>
              </properties>
            </configuration>
          </plugin>
        </plugins>
      </build>
    </profile>
  </profiles>
</project><|MERGE_RESOLUTION|>--- conflicted
+++ resolved
@@ -84,15 +84,6 @@
     </dependency>
 
     <dependency>
-<<<<<<< HEAD
-=======
-      <groupId>org.codehaus.plexus</groupId>
-      <artifactId>plexus-utils</artifactId>
-      <version>3.5.1</version>
-    </dependency>
-
-    <dependency>
->>>>>>> 57fbc66e
       <groupId>org.ow2.asm</groupId>
       <artifactId>asm</artifactId>
       <version>9.3</version>
