/*
 * Licensed to the Apache Software Foundation (ASF) under one
 * or more contributor license agreements.  See the NOTICE file
 * distributed with this work for additional information
 * regarding copyright ownership.  The ASF licenses this file
 * to you under the Apache License, Version 2.0 (the
 * "License"); you may not use this file except in compliance
 * with the License.  You may obtain a copy of the License at
 *
 *   http://www.apache.org/licenses/LICENSE-2.0
 *
 * Unless required by applicable law or agreed to in writing,
 * software distributed under the License is distributed on an
 * "AS IS" BASIS, WITHOUT WARRANTIES OR CONDITIONS OF ANY
 * KIND, either express or implied.  See the License for the
 * specific language governing permissions and limitations
 * under the License.
 */
<<<<<<< HEAD

import org.apache.commons.io.FileUtils;
import org.apache.commons.io.IOUtils;
import org.junit.Test;
=======
package org.apache.maven.shared.dependency.analyzer;
>>>>>>> 0cfe70fc

import java.io.File;
import java.io.FileOutputStream;
import java.io.IOException;
import java.io.InputStream;
import java.net.URL;
import java.nio.charset.StandardCharsets;
import java.nio.file.Files;
import java.nio.file.Path;
import java.util.ArrayList;
import java.util.List;
import java.util.jar.JarOutputStream;
import java.util.zip.ZipEntry;

import org.apache.commons.io.FileUtils;
import org.apache.commons.io.IOUtils;
import org.junit.Before;
import org.junit.Test;

import static org.assertj.core.api.Assertions.assertThat;
import static org.assertj.core.api.Assertions.fail;

/**
 * Tests <code>ClassFileVisitorUtils</code>.
 *
 * @author <a href="mailto:markhobson@gmail.com">Mark Hobson</a>
 * @see ClassFileVisitorUtils
 */
<<<<<<< HEAD
public class ClassFileVisitorUtilsTest
{
    private TestVisitor visitor = new TestVisitor();

    private static class TestVisitor implements ClassFileVisitor
    {
=======
public class ClassFileVisitorUtilsTest {
    private MockVisitor visitor;

    private static class MockVisitor implements ClassFileVisitor {
>>>>>>> 0cfe70fc
        final List<String> classNames = new ArrayList<>();
        final List<String> data = new ArrayList<>();

        @Override
        public void visitClass(String className, InputStream in) {
            classNames.add(className);
            try {
                List<String> lines = IOUtils.readLines(in, StandardCharsets.UTF_8);
                data.addAll(lines);
            } catch (IOException ex) {
                throw new RuntimeException(ex);
            }
        }
    }

<<<<<<< HEAD
=======
    @Before
    public void setUp() {
        visitor = new MockVisitor();
    }

>>>>>>> 0cfe70fc
    @Test
    public void testAcceptJar() throws IOException {
        File file = File.createTempFile("test", ".jar");
        file.deleteOnExit();

        try (JarOutputStream out = new JarOutputStream(new FileOutputStream(file))) {
            addZipEntry(out, "a/b/c.class", "class a.b.c");
            addZipEntry(out, "x/y/z.class", "class x.y.z");
        }

        ClassFileVisitorUtils.accept(file.toURI().toURL(), visitor);

        assertThat(visitor.classNames).contains("a.b.c");
        assertThat(visitor.classNames).contains("x.y.z");
        assertThat(visitor.data).contains("class a.b.c");
        assertThat(visitor.data).contains("class x.y.z");
    }

    @Test
    public void testAcceptJarWithNonClassEntry() throws IOException {
        File file = File.createTempFile("test", ".jar");
        file.deleteOnExit();

        try (JarOutputStream out = new JarOutputStream(new FileOutputStream(file))) {
            addZipEntry(out, "a/b/c.jpg", "jpeg a.b.c");
        }

        ClassFileVisitorUtils.accept(file.toURI().toURL(), visitor);

<<<<<<< HEAD
        assertThat( visitor.classNames ).isEmpty();
=======
        assertThat(visitor.classNames).isEmpty();
>>>>>>> 0cfe70fc
    }

    @Test
    public void testAcceptDir() throws IOException {
        Path dir = Files.createTempDirectory("d-a-test");

        Path abDir = Files.createDirectories(dir.resolve("a/b"));
        writeToFile(abDir, "c.class", "class a.b.c");

        Path xyDir = Files.createDirectories(dir.resolve("x/y"));
        writeToFile(xyDir, "z.class", "class x.y.z");

        ClassFileVisitorUtils.accept(dir.toUri().toURL(), visitor);

        FileUtils.deleteDirectory(dir.toFile());

        assertThat(visitor.classNames).contains("a.b.c");
        assertThat(visitor.classNames).contains("x.y.z");
        assertThat(visitor.data).contains("class a.b.c");
        assertThat(visitor.data).contains("class x.y.z");
    }

    @Test
    public void testAcceptDirWithNonClassFile() throws IOException {
        Path dir = Files.createTempDirectory("d-a-test");

        Path abDir = Files.createDirectories(dir.resolve("a/b"));
        writeToFile(abDir, "c.jpg", "jpeg a.b.c");

        ClassFileVisitorUtils.accept(dir.toUri().toURL(), visitor);

        FileUtils.deleteDirectory(dir.toFile());

        assertThat(visitor.classNames).isEmpty();
    }

    @Test
    public void testAcceptWithFile() throws IOException {
        File file = File.createTempFile("test", ".class");
        file.deleteOnExit();

        URL url = file.toURI().toURL();

        try {
            ClassFileVisitorUtils.accept(url, visitor);
            fail("expected IllegalArgumentException");
        } catch (IllegalArgumentException exception) {
            assertThat(exception).hasMessage("Cannot accept visitor on URL: " + url);
        }
    }

    @Test
    public void testAcceptWithUnsupportedScheme() throws IOException {
        URL url = new URL("http://localhost/");

        try {
            ClassFileVisitorUtils.accept(url, visitor);
            fail("expected IllegalArgumentException");
        } catch (IllegalArgumentException exception) {
            assertThat(exception).hasMessage("Cannot accept visitor on URL: " + url);
        }
    }

    private void writeToFile(Path parent, String file, String data) throws IOException {
        Files.write(parent.resolve(file), data.getBytes(StandardCharsets.UTF_8));
    }

    private void addZipEntry(JarOutputStream out, String fileName, String content) throws IOException {
        out.putNextEntry(new ZipEntry(fileName));
        byte[] bytes = content.getBytes(StandardCharsets.UTF_8);
        out.write(bytes, 0, bytes.length);
    }
}<|MERGE_RESOLUTION|>--- conflicted
+++ resolved
@@ -16,14 +16,7 @@
  * specific language governing permissions and limitations
  * under the License.
  */
-<<<<<<< HEAD
-
-import org.apache.commons.io.FileUtils;
-import org.apache.commons.io.IOUtils;
-import org.junit.Test;
-=======
 package org.apache.maven.shared.dependency.analyzer;
->>>>>>> 0cfe70fc
 
 import java.io.File;
 import java.io.FileOutputStream;
@@ -40,7 +33,6 @@
 
 import org.apache.commons.io.FileUtils;
 import org.apache.commons.io.IOUtils;
-import org.junit.Before;
 import org.junit.Test;
 
 import static org.assertj.core.api.Assertions.assertThat;
@@ -52,19 +44,10 @@
  * @author <a href="mailto:markhobson@gmail.com">Mark Hobson</a>
  * @see ClassFileVisitorUtils
  */
-<<<<<<< HEAD
-public class ClassFileVisitorUtilsTest
-{
+public class ClassFileVisitorUtilsTest {
     private TestVisitor visitor = new TestVisitor();
 
-    private static class TestVisitor implements ClassFileVisitor
-    {
-=======
-public class ClassFileVisitorUtilsTest {
-    private MockVisitor visitor;
-
-    private static class MockVisitor implements ClassFileVisitor {
->>>>>>> 0cfe70fc
+    private static class TestVisitor implements ClassFileVisitor {
         final List<String> classNames = new ArrayList<>();
         final List<String> data = new ArrayList<>();
 
@@ -80,14 +63,6 @@
         }
     }
 
-<<<<<<< HEAD
-=======
-    @Before
-    public void setUp() {
-        visitor = new MockVisitor();
-    }
-
->>>>>>> 0cfe70fc
     @Test
     public void testAcceptJar() throws IOException {
         File file = File.createTempFile("test", ".jar");
@@ -117,11 +92,7 @@
 
         ClassFileVisitorUtils.accept(file.toURI().toURL(), visitor);
 
-<<<<<<< HEAD
-        assertThat( visitor.classNames ).isEmpty();
-=======
         assertThat(visitor.classNames).isEmpty();
->>>>>>> 0cfe70fc
     }
 
     @Test
